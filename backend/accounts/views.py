--- conflicted
+++ resolved
@@ -162,14 +162,9 @@
                 status=400,
             )
 
-<<<<<<< HEAD
-        token = generate_confirmation_token(user.id)
+        token = generate_verification_token(user.id)
         reset_link = f"http://127.0.0.1:3000/reset-password/?token={token}"
         # TODO change link to variable
-=======
-        token = generate_verification_token(user.id)
-        reset_link = f"{settings.BASE_URL}/reset-password/?token={token}"
->>>>>>> b7c6575c
 
         send_mail(
             "Password Reset Request",
