--- conflicted
+++ resolved
@@ -1,20 +1,3 @@
-"""
-URL configuration for project project.
-
-The `urlpatterns` list routes URLs to views. For more information please see:
-    https://docs.djangoproject.com/en/5.1/topics/http/urls/
-Examples:
-Function views
-    1. Add an import:  from my_app import views
-    2. Add a URL to urlpatterns:  path('', views.home, name='home')
-Class-based views
-    1. Add an import:  from other_app.views import Home
-    2. Add a URL to urlpatterns:  path('', Home.as_view(), name='home')
-Including another URLconf
-    1. Import the include() function: from django.urls import include, path
-    2. Add a URL to urlpatterns:  path('blog/', include('blog.urls'))
-"""
-
 from django.contrib import admin
 from django.urls import include, path
 
@@ -22,11 +5,6 @@
     path("api/", include("accounts.urls")),
     path("admin/", admin.site.urls),
     path("api/audio/", include("audio.urls")),
-<<<<<<< HEAD
-    # Include URLs from the 'payments' application, namespaced as 'payments'.
-    # All URLs from payments.urls will be prefixed with 'api/payments/'.
-    path("api/payments/", include("payments.urls", namespace="payments")), # New entry for payments app
-=======
+    path("api/payments/", include("payments.urls", namespace="payments")),
     path("api/comments/", include("comments.urls")),
->>>>>>> 7e2c2616
-]+]
