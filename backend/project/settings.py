--- conflicted
+++ resolved
@@ -44,11 +44,8 @@
     "storages",
     "accounts",
     "audio",
-<<<<<<< HEAD
-    "payments", # <--- DODANO APLIKACJĘ PAYMENTS
-=======
-    "comments",
->>>>>>> 7e2c2616
+    "payments",  # Dodano w jednej gałęzi
+    "comments",  # Dodano w drugiej gałęzi
 ]
 AUTH_USER_MODEL = "accounts.User" # Twoje istniejące ustawienie
 
